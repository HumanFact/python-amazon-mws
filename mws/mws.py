--- conflicted
+++ resolved
@@ -81,45 +81,18 @@
       "bar=4&baz=potato&foo=1"
     """
     description_items = []
-<<<<<<< HEAD
-    for item in sorted(params.keys()):
-        encoded_val = params[item]
-=======
     for item in sorted(params):
         encoded_val = quote(str(params[item]), safe='-_.~')
->>>>>>> 389e64b6
+
         description_items.append('{}={}'.format(item, encoded_val))
     return '&'.join(description_items)
 
 
-<<<<<<< HEAD
-def clean_params(params):
-    """Input cleanup and prevent a lot of common input mistakes."""
-    # silently remove parameter where values are empty
-    params = {k: v for k, v in params.items() if v}
-
-    params_enc = dict()
-    for key, value in params.items():
-        if isinstance(value, (dict, list, set, tuple)):
-            message = 'expected string or datetime datatype, got {},'\
-                'for key {} and value {}'.format(
-                    type(value), key, str(value))
-            raise MWSError(message)
-        if isinstance(value, (datetime.datetime, datetime.date)):
-            value = value.isoformat()
-        if isinstance(value, bool):
-            value = str(value).lower()
-        value = str(value)
-
-        params_enc[key] = quote(value, safe='-_.~')
-    return params_enc
-=======
 def remove_empty(dict_):
     """
     Returns dict_ with all empty values removed.
     """
     return {k: v for k, v in dict_.items() if v}
->>>>>>> 389e64b6
 
 
 def remove_namespace(xml):
