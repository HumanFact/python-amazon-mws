--- conflicted
+++ resolved
@@ -1,6 +1,5 @@
 """Amazon MWS FulfillmentInboundShipment API."""
 
-<<<<<<< HEAD
 # collections.abc.Iterable clashes with typing.Iterable,
 # so we rename both to avoid confusion in code
 from collections.abc import Iterable as IterableAbc
@@ -11,19 +10,16 @@
 from typing import Dict, List, Optional, Union
 import datetime
 
-from mws import MWS, MWSError
+from mws import MWS
+from mws import MWSError
+from mws.decorators import next_token_action
 from mws.models.inbound_shipments import Address
+from mws.models.inbound_shipments import InboundShipmentItem
 from mws.models.inbound_shipments import InboundShipmentPlanRequestItem
-from mws.models.inbound_shipments import InboundShipmentItem
-=======
+from mws.utils.collections import unique_list_order_preserved
 from mws.utils.deprecation import kwargs_renamed_for_v11
-from mws import MWS, MWSError, utils
->>>>>>> 9591d405
+from mws.utils.params import enumerate_keyed_param
 from mws.utils.params import enumerate_param
-
-from mws.utils.params import enumerate_keyed_param
-from mws.utils.collections import unique_list_order_preserved
-from mws.decorators import next_token_action
 
 # TODO Add label type enumeration
 # TODO Add helper method for extracting PDF file object from label requests
@@ -495,14 +491,10 @@
             "VoidTransportRequest", {"ShipmentId": shipment_id}, method="POST"
         )
 
-<<<<<<< HEAD
+    @kwargs_renamed_for_v11([("num_packages", "num_labels")])
     def get_package_labels(
         self, shipment_id: str, num_labels: int, page_type: Optional[str] = None
     ):
-=======
-    @kwargs_renamed_for_v11([("num_packages", "num_labels")])
-    def get_package_labels(self, shipment_id, num_labels, page_type=None):
->>>>>>> 9591d405
         """Returns PDF document data for printing package labels for an inbound shipment.
 
         `MWS docs: GetPackageLabels
